--- conflicted
+++ resolved
@@ -207,32 +207,6 @@
         # just take the first offset, for now
         # more sophisticated logic is in order (i.e. is it associated with
         #       an approved image?)
-<<<<<<< HEAD
-        offsets = list(result)
-        yield (session_num, offsets[0] if len(offsets) > 0 else None)
-
-
-def mean_session_offset_for_site(connection: Connection, sit_set_id: int):
-    """[summary]
-
-    Parameters
-    ----------
-    connection : [type]
-        [description]
-    sit_set_id : [type]
-        [description]
-
-    Returns
-    -------
-    [type]
-        [description]
-    """
-    offsets = session_offsets_for_site(connection, sit_set_id)
-    return list(offsets)  # np.mean(offsets, 0)
-
-
-def localization_offset_for_site(connection: Connection, sit_set_id: int):
-=======
         offsets = list(offsets)
         if offsets:
             yield (
@@ -275,24 +249,10 @@
 def localization_offset_for_site(
     connection: Connection, sit_set_id: int
 ) -> Optional["np.ndarray"]:
->>>>>>> bdca9c78
     """get the localization offset for the given site
 
     Parameters
     ----------
-<<<<<<< HEAD
-    connection : [type]
-        [description]
-    sit_set_id : [type]
-        [description]
-
-    Returns
-    -------
-    [type]
-        [description]
-    """
-    result = api.execute(
-=======
     connection : Connection
         an open connection object to be used for queries
     sit_set_id : int
@@ -304,7 +264,6 @@
         most recent localization offset translation, if one is found
     """
     offsets = api.execute(
->>>>>>> bdca9c78
         connection,
         """
             SELECT
@@ -317,20 +276,6 @@
                 AND Offset.Offset_State IN (1,2) -- active/complete offsets
                 AND Offset.Offset_Type IN (2) -- localization offsets
                 AND Offset.SIT_SET_ID = %(sit_set_id)s
-<<<<<<< HEAD
-                AND Offset_Type = %(offset_type)s
-            ORDER BY
-                Offset.Study_DtTm
-        """,
-        {"sit_set_id": sit_set_id, "offset_type": 2},  # = Localization
-    )
-
-    localization_offset = list(result)[0]
-    localization_offset = np.array(localization_offset)
-
-    # determine session for localization offset
-    return 0, localization_offset
-=======
             ORDER BY
                 Offset.Study_DtTm DESC
         """,
@@ -342,5 +287,4 @@
         return np.array(offsets[0])
 
     # no localization offsets
-    return None
->>>>>>> bdca9c78
+    return None