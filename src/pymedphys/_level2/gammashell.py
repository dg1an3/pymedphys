# Copyright (C) 2015-2018 Simon Biggs
# This program is free software: you can redistribute it and/or modify
# it under the terms of the GNU Affero General Public License as published
# by the Free Software Foundation, either version 3 of the License, or
# (at your option) any later version (the "AGPL-3.0+").

# This program is distributed in the hope that it will be useful,
# but WITHOUT ANY WARRANTY; without even the implied warranty of
# MERCHANTABILITY or FITNESS FOR A PARTICULAR PURPOSE. See the
# GNU Affero General Public License and the additional terms for more
# details.

# You should have received a copy of the GNU Affero General Public License
# along with this program. If not, see <http://www.gnu.org/licenses/>.

# ADDITIONAL TERMS are also included as allowed by Section 7 of the GNU
# Affrero General Public License. These aditional terms are Sections 1, 5,
# 6, 7, 8, and 9 from the Apache License, Version 2.0 (the "Apache-2.0")
# where all references to the definition "License" are instead defined to
# mean the AGPL-3.0+.

# You should have received a copy of the Apache-2.0 along with this
# program. If not, see <http://www.apache.org/licenses/LICENSE-2.0>.


"""Compare two dose grids with the gamma index.

This module is a python implementation of the gamma index.
It computes 1, 2, or 3 dimensional gamma with arbitrary gird sizes while
interpolating on the fly.
This module makes use of some of the ideas presented within
<http://dx.doi.org/10.1118/1.2721657>.
"""

import sys
# from multiprocessing import Process, Queue

import numpy as np
from scipy.interpolate import RegularGridInterpolator

import psutil

from .._level1.gammainputcheck import run_input_checks


def gamma_shell(coords_reference, dose_reference,
                coords_evaluation, dose_evaluation,
                dose_percent_threshold, distance_mm_threshold,
                lower_percent_dose_cutoff=20, interp_fraction=10,
                max_gamma=np.inf, local_gamma=False,
                global_normalisation=None, skip_once_passed=False,
                mask_evaluation=False, random_subset=None):
    """Compare two dose grids with the gamma index.

    Parameters
    ----------
    coords_reference : tuple
        The reference coordinates.
    dose_reference : np.array
        The reference dose grid. Each point in the reference grid becomes the
        centre of a Gamma ellipsoid. For each point of the reference, nearby
        evaluation points are searched at increasing distances.
    coords_evaluation : tuple
        The evaluation coordinates.
    dose_evaluation : np.array
        The evaluation dose grid. Evaluation here is defined as the grid which
        is interpolated and searched over at increasing distances away from
        each reference point.
    dose_percent_threshold : float
        The percent dose threshold
    distance_mm_threshold : float
        The gamma distance threshold. Units must
        match of the coordinates given.
    lower_percent_dose_cutoff : float, optional
        The percent lower dose cutoff below which gamma will not be calculated.
        By default this is only applied to the reference grid. Set
        :obj:`mask_evaluation` to True to have this apply to the evaluation grid
        also.
    interp_fraction : float, optional
        The fraction which gamma distance threshold is divided into for
        interpolation. Defaults to 10 as recommended within
        <http://dx.doi.org/10.1118/1.2721657>. If a 3 mm distance threshold is chosen
        this default value would mean that the evaluation grid is interpolated at
        a step size of 0.3 mm.
    max_gamma : float, optional
        The maximum gamma searched for. This can be used to speed up
        calculation, once a search distance is reached that would give gamma
<<<<<<< HEAD
        values larger than this parameter, the search stops. Defaults to np.inf
    local_gamma, : bool, optional
=======
        values larger than this parameter, the search stops. Defaults to :obj:`np.inf`
    local_gamma
>>>>>>> 74d3b249
        Designates local gamma should be used instead of global. Defaults to
        False.
    global_normalisation : float, optional
        The dose normalisation value that the percent inputs calculate from.
<<<<<<< HEAD
        Defaults to the maximum value of dose_reference.
    mask_evaluation : bool, optional
        Whether or not the `lower_percent_dose_cutoff` is applied to the
=======
        Defaults to the maximum value of :obj:`dose_reference`.
    mask_evaluation : bool
        Whether or not the :obj:`lower_percent_dose_cutoff` is applied to the
>>>>>>> 74d3b249
        evaluation grid as well as the reference grid.
    random_subset : int, optional
        Used to only calculate a random subset of the reference grid. The
        number chosen is how many random points to calculate.

    Returns
    -------
    gamma : np.ndarray
        The array of gamma values the same shape as that
        given by the reference coordinates and dose.
    """

    coords_reference, coords_evaluation = run_input_checks(
        coords_reference, dose_reference,
        coords_evaluation, dose_evaluation)

    if global_normalisation is None:
        global_normalisation = np.max(dose_reference)

    global_dose_threshold = dose_percent_threshold / 100 * global_normalisation
    lower_dose_cutoff = lower_percent_dose_cutoff / 100 * global_normalisation

    distance_step_size = distance_mm_threshold / interp_fraction
    maximum_test_distance = distance_mm_threshold * max_gamma

    evaluation_interpolation = RegularGridInterpolator(
        coords_evaluation, np.array(dose_evaluation),
        bounds_error=False, fill_value=np.inf
    )

    dose_reference = np.array(dose_reference)
    reference_dose_above_threshold = dose_reference >= lower_dose_cutoff

    mesh_coords_reference = np.meshgrid(*coords_reference, indexing='ij')
    flat_mesh_coords_reference = [
        np.ravel(item)
        for item in mesh_coords_reference]

    if mask_evaluation:
        coordinates_at_distance_shell = calculate_coordinates_shell(
            0, len(coords_reference), distance_step_size)

        interpolated_evaluation_dose = interpolate_evaluation_dose_at_distance(
            evaluation_interpolation, flat_mesh_coords_reference,
            coordinates_at_distance_shell)[0, :]

        interpolated_evaluation_dose = np.reshape(
            interpolated_evaluation_dose, np.shape(dose_reference))

        evaluation_dose_interpolation_within_bounds = (
            interpolated_evaluation_dose != np.inf)
        evaluation_dose_above_threshold = (
            interpolated_evaluation_dose >= lower_dose_cutoff)

        reference_points_to_calc = (
            evaluation_dose_interpolation_within_bounds &
            evaluation_dose_above_threshold &
            reference_dose_above_threshold
        )
    else:
        reference_points_to_calc = reference_dose_above_threshold

    reference_points_to_calc = np.ravel(reference_points_to_calc)

    if random_subset is not None:
        to_calc_index = np.where(reference_points_to_calc)[0]

        np.random.shuffle(to_calc_index)
        random_subset_to_calc = np.zeros_like(
            reference_points_to_calc).astype(bool)
        random_subset_to_calc[to_calc_index[0:random_subset]] = True

        reference_points_to_calc = random_subset_to_calc

    flat_dose_reference = np.ravel(dose_reference)

    memory = psutil.virtual_memory()
    total_ram = memory.total

    still_searching_for_gamma = np.ones_like(
        flat_dose_reference).astype(bool)
    current_gamma = np.inf * np.ones_like(flat_dose_reference)
    distance = 0
    while distance <= maximum_test_distance:
        to_be_checked = (
            reference_points_to_calc & still_searching_for_gamma)

        sys.stdout.write(
            '\rCurrent distance: {0:.2f} mm | Number of evaluation points remaining: {1}'.format(
                distance,
                np.sum(to_be_checked)))
        # sys.stdout.flush()

        min_relative_dose_difference = calculate_min_dose_difference(
            evaluation_interpolation, flat_mesh_coords_reference, flat_dose_reference,
            distance, distance_step_size, to_be_checked, global_dose_threshold,
            dose_percent_threshold, local_gamma, total_ram)

        gamma_at_distance = np.sqrt(
            min_relative_dose_difference ** 2 +
            (distance / distance_mm_threshold) ** 2)

        current_gamma[to_be_checked] = np.min(
            np.vstack((
                gamma_at_distance, current_gamma[to_be_checked]
            )), axis=0)

        still_searching_for_gamma = (
            current_gamma > distance / distance_mm_threshold)

        if skip_once_passed:
            still_searching_for_gamma = (
                still_searching_for_gamma & (current_gamma >= 1))

        distance += distance_step_size

        if np.sum(to_be_checked) == 0:
            break

    gamma = np.reshape(
        current_gamma, np.shape(dose_reference))
    gamma[np.isinf(gamma)] = np.nan

    # Verify that nans only appear where the dose wasn't above the threshold
    # assert np.all(np.invert(np.isnan(gamma[evaluation_points_to_calc])))

    with np.errstate(invalid='ignore'):
        gamma_greater_than_ref = gamma > max_gamma
        gamma[gamma_greater_than_ref] = max_gamma

    return gamma


def calculate_min_dose_difference(
        evaluation_interpolation, flat_mesh_coords_reference,
        flat_dose_reference,
        distance, distance_step_size, to_be_checked, global_dose_threshold,
        dose_percent_threshold, local_gamma, total_ram):
    """Determine the minimum dose difference.

    Calculated for a given distance from each evaluation point.
    """

    min_relative_dose_difference = np.nan * np.ones_like(
        flat_dose_reference[to_be_checked])

    num_dimensions = len(flat_mesh_coords_reference)

    coordinates_at_distance_shell = calculate_coordinates_shell(
        distance, num_dimensions, distance_step_size)

    num_points_in_shell = np.shape(coordinates_at_distance_shell)[1]

    estimated_ram_needed = (
        num_points_in_shell * np.sum(to_be_checked) * 32 * num_dimensions * 2
    )

    num_slices = np.floor(
        estimated_ram_needed // (total_ram * 0.8)).astype(int) + 1

    sys.stdout.write(' | Points tested per evaluation point: {} | RAM split count: {}'.format(
        num_points_in_shell, num_slices))
    sys.stdout.flush()

    all_checks = np.where(np.ravel(to_be_checked))[0]
    index = np.arange(len(all_checks))
    sliced = np.array_split(index, num_slices)

    sorted_sliced = [
        np.sort(current_slice) for current_slice in sliced
    ]

    for current_slice in sorted_sliced:
        to_be_checked_sliced = np.zeros_like(to_be_checked).astype(bool)
        to_be_checked_sliced[all_checks[current_slice]] = True

        assert np.all(to_be_checked[to_be_checked_sliced])

        evaluation_dose = interpolate_evaluation_dose_at_distance(
            evaluation_interpolation, flat_mesh_coords_reference,
            coordinates_at_distance_shell, to_be_checked_sliced)

        if local_gamma:
            with np.errstate(divide='ignore'):
                relative_dose_difference = (
                    evaluation_dose -
                    flat_dose_reference[to_be_checked_sliced][None, :]
                ) / (
                    flat_dose_reference[to_be_checked_sliced][None, :] *
                    dose_percent_threshold / 100
                )
        else:
            relative_dose_difference = (
                evaluation_dose -
                flat_dose_reference[to_be_checked_sliced][None, :]
            ) / global_dose_threshold

        min_relative_dose_difference[current_slice] = np.min(
            np.abs(relative_dose_difference), axis=0)

    # assert np.all(np.invert(np.isnan(min_relative_dose_difference)))

    return min_relative_dose_difference


def interpolate_evaluation_dose_at_distance(
        evaluation_interpolation, flat_mesh_coords_reference,
        coordinates_at_distance_shell, to_be_checked=None):
    """Determine the reference dose for the points a given distance away for
    each evaluation coordinate.
    """
    if to_be_checked is None:
        to_be_checked = np.ones_like(
            flat_mesh_coords_reference[0]).astype(bool)

    # Add the distance shells to each evaluation coordinate to make a set of
    # points to be tested for this given distance
    coordinates_at_distance = []
    for shell_coord, eval_coord in zip(coordinates_at_distance_shell,
                                       flat_mesh_coords_reference):
        # import pdb
        # pdb.set_trace()

        coordinates_at_distance.append(np.array(
            eval_coord[to_be_checked][None, :] +
            shell_coord[:, None])[:, :, None])

    all_points = np.concatenate(coordinates_at_distance, axis=2)
    evaluation_dose = evaluation_interpolation(all_points)

    return evaluation_dose


def calculate_coordinates_shell(distance, num_dimensions, distance_step_size):
    """Create the shell of coordinate shifts for the given testing distance.

    Coordinate shifts are determined to check the reference dose for a
    given distance, dimension, and step size
    """
    if num_dimensions == 1:
        # Output the two points that are of the defined distance in
        # one-dimension
        if distance == 0:
            x_coords = np.array([0])
        else:
            x_coords = np.array([distance, -distance])

        return (x_coords,)

    elif num_dimensions == 2:
        # Create points along the circumference of a circle. The spacing
        # between points is not larger than the defined distance_step_size
        amount_to_check = np.ceil(
            2 * np.pi * distance / distance_step_size).astype(int) + 1
        theta = np.linspace(0, 2*np.pi, amount_to_check + 1)[:-1:]
        x_coords = distance * np.cos(theta)
        y_coords = distance * np.sin(theta)

        return (x_coords, y_coords)

    elif num_dimensions == 3:
        # Create points along the surface of a sphere (a shell) where no gap
        # between points is larger than the defined distance_step_size
        number_of_rows = np.ceil(
            np.pi * distance / distance_step_size).astype(int) + 1

        elevation = np.linspace(0, np.pi, number_of_rows)
        row_radii = distance * np.sin(elevation)
        row_circumference = 2 * np.pi * row_radii
        amount_in_row = np.ceil(
            row_circumference / distance_step_size).astype(int) + 1

        x_coords = []
        y_coords = []
        z_coords = []
        for i, phi in enumerate(elevation):
            azimuth = np.linspace(0, 2*np.pi, amount_in_row[i] + 1)[:-1:]
            x_coords.append(distance * np.sin(phi) * np.cos(azimuth))
            y_coords.append(distance * np.sin(phi) * np.sin(azimuth))
            z_coords.append(distance * np.cos(phi) * np.ones_like(azimuth))

        return (
            np.hstack(x_coords), np.hstack(y_coords), np.hstack(z_coords))

    else:
        raise Exception("No valid dimension")<|MERGE_RESOLUTION|>--- conflicted
+++ resolved
@@ -85,26 +85,15 @@
     max_gamma : float, optional
         The maximum gamma searched for. This can be used to speed up
         calculation, once a search distance is reached that would give gamma
-<<<<<<< HEAD
-        values larger than this parameter, the search stops. Defaults to np.inf
-    local_gamma, : bool, optional
-=======
         values larger than this parameter, the search stops. Defaults to :obj:`np.inf`
     local_gamma
->>>>>>> 74d3b249
         Designates local gamma should be used instead of global. Defaults to
         False.
     global_normalisation : float, optional
         The dose normalisation value that the percent inputs calculate from.
-<<<<<<< HEAD
-        Defaults to the maximum value of dose_reference.
-    mask_evaluation : bool, optional
-        Whether or not the `lower_percent_dose_cutoff` is applied to the
-=======
         Defaults to the maximum value of :obj:`dose_reference`.
     mask_evaluation : bool
         Whether or not the :obj:`lower_percent_dose_cutoff` is applied to the
->>>>>>> 74d3b249
         evaluation grid as well as the reference grid.
     random_subset : int, optional
         Used to only calculate a random subset of the reference grid. The
