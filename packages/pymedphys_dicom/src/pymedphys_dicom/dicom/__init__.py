--- conflicted
+++ resolved
@@ -45,20 +45,6 @@
 ...     )
 """
 
-<<<<<<< HEAD
-from .anonymise import (anonymise_dataset, anonymise_file, anonymise_directory,
-                        is_anonymised_dataset, is_anonymised_file,
-                        is_anonymised_directory, BASELINE_KEYWORD_VR_DICT,
-                        IDENTIFYING_KEYWORDS,
-                        label_dicom_filepath_as_anonymised)
-
-from .coords import (coords_from_xyz_axes, xyz_axes_from_dataset)
-
-from .dose import (create_dvh, dose_from_dataset, find_dose_within_structure,
-                   extract_depth_dose, extract_profiles, load_dicom_data,
-                   axes_and_dose_from_dicom, zyx_and_dose_from_dataset,
-                   dicom_dose_interpolate)
-=======
 from .anonymise import (
     anonymise_dataset,
     anonymise_file,
@@ -68,7 +54,6 @@
     is_anonymised_directory,
     BASELINE_KEYWORD_VR_DICT,
     IDENTIFYING_KEYWORDS,
-    IDENTIFYING_KEYWORDS_FILEPATH,
     label_dicom_filepath_as_anonymised,
 )
 
@@ -78,28 +63,22 @@
     create_dvh,
     dose_from_dataset,
     find_dose_within_structure,
+    extract_depth_dose,
+    extract_profiles,
+    load_dicom_data,
+    axes_and_dose_from_dicom,
     zyx_and_dose_from_dataset,
     dicom_dose_interpolate,
-    profile,
-    require_patient_orientation_be_HFS,
-    depth_dose,
 )
->>>>>>> 24d83adb
 
 from .create import dicom_dataset_from_dict
 
 from .structure import pull_structure, create_contour_sequence_dict, Structure
 
 from .collection import DicomBase, DicomDose
-<<<<<<< HEAD
-from .header import (adjust_machine_name, adjust_rel_elec_density,
-                     adjust_RED_by_structure_name,
-                     RED_adjustment_map_from_structure_names)
-=======
 from .header import (
     adjust_machine_name,
     adjust_rel_elec_density,
     adjust_RED_by_structure_name,
     RED_adjustment_map_from_structure_names,
-)
->>>>>>> 24d83adb
+)