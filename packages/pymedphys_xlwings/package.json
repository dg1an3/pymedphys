{
  "dependencies": {
<<<<<<< HEAD
    "pymedphys_dicom": "~0.9.0",
    "pymedphys_fileformats": "~0.9.0",
    "pymedphys_utilities": "~0.9.0"
=======
    "pymedphys_dicom": "~0.9.0-dev.0",
    "pymedphys_fileformats": "~0.9.0-dev.0",
    "pymedphys_utilities": "~0.9.0-dev.0"
>>>>>>> 45dd9a16
  },
  "name": "pymedphys_xlwings",
  "private": true,
  "scripts": {
    "install:xlwings": "python -c \"import os; os.environ['INSTALL_ON_LINUX'] = '1'; os.system('pip install xlwings');\"",
    "pip:install:dev": "yarn install:xlwings && pip install -e .",
    "pip:install:prod": "yarn install:xlwings && pip install .",
    "pip:install:test": "yarn install:xlwings && pip install .[test]",
    "postversion": "yarn propagate:version",
    "propagate:version": "python -m pymedphys_monomanage.propagate.versions",
    "pypi:build": "python setup.py sdist bdist_wheel",
    "pypi:clean": "python -m pymedphys_monomanage.clean.core",
    "pypi:upload": "twine upload dist/*"
  },
<<<<<<< HEAD
  "version": "0.9.0"
=======
  "version": "0.9.0-dev.0"
>>>>>>> 45dd9a16
}<|MERGE_RESOLUTION|>--- conflicted
+++ resolved
@@ -1,18 +1,13 @@
 {
   "dependencies": {
-<<<<<<< HEAD
     "pymedphys_dicom": "~0.9.0",
     "pymedphys_fileformats": "~0.9.0",
     "pymedphys_utilities": "~0.9.0"
-=======
-    "pymedphys_dicom": "~0.9.0-dev.0",
-    "pymedphys_fileformats": "~0.9.0-dev.0",
-    "pymedphys_utilities": "~0.9.0-dev.0"
->>>>>>> 45dd9a16
   },
   "name": "pymedphys_xlwings",
   "private": true,
   "scripts": {
+    "conda-forge": "python -m pip install . --no-deps --ignore-installed --no-cache-dir -vvv",
     "install:xlwings": "python -c \"import os; os.environ['INSTALL_ON_LINUX'] = '1'; os.system('pip install xlwings');\"",
     "pip:install:dev": "yarn install:xlwings && pip install -e .",
     "pip:install:prod": "yarn install:xlwings && pip install .",
@@ -23,9 +18,5 @@
     "pypi:clean": "python -m pymedphys_monomanage.clean.core",
     "pypi:upload": "twine upload dist/*"
   },
-<<<<<<< HEAD
   "version": "0.9.0"
-=======
-  "version": "0.9.0-dev.0"
->>>>>>> 45dd9a16
 }