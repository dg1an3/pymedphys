{
  "dependencies": {
<<<<<<< HEAD
    "pymedphys_base": "~0.9.0",
=======
    "pymedphys_base": "~0.9.0-dev.0",
>>>>>>> 45dd9a16
    "pymedphys_core": "~0.8.0-dev.17"
  },
  "name": "pymedphys_fileformats",
  "private": true,
  "scripts": {
    "pip:install:dev": "pip install -e .",
    "pip:install:prod": "pip install .",
    "pip:install:test": "pip install .[test]",
    "postversion": "yarn propagate:version",
    "propagate:version": "python -m pymedphys_monomanage.propagate.versions",
    "pypi:build": "python setup.py sdist bdist_wheel",
    "pypi:clean": "python -m pymedphys_monomanage.clean.core",
    "pypi:upload": "twine upload dist/*"
  },
<<<<<<< HEAD
  "version": "0.9.0"
=======
  "version": "0.9.0-dev.0"
>>>>>>> 45dd9a16
}<|MERGE_RESOLUTION|>--- conflicted
+++ resolved
@@ -1,15 +1,12 @@
 {
   "dependencies": {
-<<<<<<< HEAD
     "pymedphys_base": "~0.9.0",
-=======
-    "pymedphys_base": "~0.9.0-dev.0",
->>>>>>> 45dd9a16
     "pymedphys_core": "~0.8.0-dev.17"
   },
   "name": "pymedphys_fileformats",
   "private": true,
   "scripts": {
+    "conda-forge": "python -m pip install . --no-deps --ignore-installed --no-cache-dir -vvv",
     "pip:install:dev": "pip install -e .",
     "pip:install:prod": "pip install .",
     "pip:install:test": "pip install .[test]",
@@ -19,9 +16,5 @@
     "pypi:clean": "python -m pymedphys_monomanage.clean.core",
     "pypi:upload": "twine upload dist/*"
   },
-<<<<<<< HEAD
   "version": "0.9.0"
-=======
-  "version": "0.9.0-dev.0"
->>>>>>> 45dd9a16
 }