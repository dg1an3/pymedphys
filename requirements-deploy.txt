altair==4.1.0; python_version >= "3.6"
appnope==0.1.2; platform_system == "Darwin" and python_version >= "3.6" and sys_platform == "darwin"
argon2-cffi==20.1.0; python_version >= "3.6"
argue==0.3.1
astor==0.8.1; python_version >= "3.6" and python_full_version < "3.0.0" or python_full_version >= "3.4.0" and python_version >= "3.6"
astroid==2.4.2; python_version >= "3.5"
atomicwrites==1.4.0; python_version >= "3.6" and python_full_version < "3.0.0" and sys_platform == "win32" or sys_platform == "win32" and python_version >= "3.6" and python_full_version >= "3.4.0"
attrs==20.3.0; (python_version >= "2.7" and python_full_version < "3.0.0") or (python_full_version >= "3.4.0")
backcall==0.2.0; python_version >= "3.6"
base58==2.0.1; python_version >= "3.6"
bleach==3.2.1; python_version >= "3.6" and python_full_version < "3.0.0" or python_full_version >= "3.5.0" and python_version >= "3.6"
blinker==1.4; python_version >= "3.6"
<<<<<<< HEAD
boto3==1.16.41; python_version >= "3.6"
botocore==1.19.41; python_version >= "3.6"
=======
>>>>>>> b915bb81
cachetools==4.2.0; python_version >= "3.6" and python_version < "4.0"
certifi==2020.12.5; python_version >= "3.6" and python_full_version < "3.0.0" or python_full_version >= "3.5.0" and python_version >= "3.6"
cffi==1.14.4; python_version >= "3.6" and python_full_version < "3.0.0" and sys_platform == "linux" and implementation_name === "pypy" or sys_platform == "linux" and python_version >= "3.6" and python_full_version >= "3.6.0" and implementation_name === "pypy"
chardet==4.0.0; python_version >= "3.6" and python_full_version < "3.0.0" or python_full_version >= "3.5.0" and python_version >= "3.6"
click==7.1.2; python_version >= "3.6" and python_full_version < "3.0.0" or python_full_version >= "3.5.0" and python_version >= "3.6"
colorama==0.4.4; python_version >= "3.6" and python_full_version < "3.0.0" and sys_platform == "win32" or sys_platform == "win32" and python_version >= "3.6" and python_full_version >= "3.5.0"
cryptography==3.3.1; python_version >= "3.6" and python_full_version < "3.0.0" and sys_platform == "linux" or sys_platform == "linux" and python_version >= "3.6" and python_full_version >= "3.6.0"
cssselect==1.1.0; python_version >= "2.7" and python_full_version < "3.0.0" or python_full_version >= "3.4.0"
cssutils==1.0.2
cycler==0.10.0; python_version >= "3.6"
dataclasses==0.8; python_version >= "3.6" and python_version < "3.7"
dbfread==2.0.7
decorator==4.4.2; python_version >= "3.6" and python_full_version < "3.0.0" or python_full_version >= "3.2.0" and python_version >= "3.6"
defusedxml==0.6.0; python_version >= "3.6" and python_full_version < "3.0.0" or python_full_version >= "3.5.0" and python_version >= "3.6"
entrypoints==0.3; python_version >= "3.6" and python_full_version < "3.0.0" or python_full_version >= "3.5.0" and python_version >= "3.6"
gitdb==4.0.5; python_version >= "3.6"
gitpython==3.1.11; python_version >= "3.6"
hypothesis==5.43.3; python_version >= "3.6"
idna==2.10; python_version >= "3.6" and python_full_version < "3.0.0" or python_full_version >= "3.5.0" and python_version >= "3.6"
imageio==2.9.0; python_version >= "3.5"
importlib-metadata==3.3.0; python_version < "3.8" and python_version >= "3.6" and (python_version >= "3.6" and python_full_version < "3.0.0" and python_version < "3.8" or python_full_version >= "3.4.0" and python_version >= "3.6" and python_version < "3.8")
iniconfig==1.1.1; python_version >= "3.6"
ipykernel==5.4.2; python_version >= "3.6"
ipython-genutils==0.2.0; python_version >= "3.6"
ipython==7.16.1; python_version >= "3.6"
ipywidgets==7.5.1; python_version >= "3.6"
isort==5.6.4; python_version >= "3.6" and python_version < "4.0"
jedi==0.17.2; python_version >= "3.6" and python_full_version < "3.0.0" or python_full_version >= "3.5.0" and python_version >= "3.6"
jeepney==0.6.0; sys_platform == "linux" and python_version >= "3.6"
jinja2==2.11.2; python_version >= "3.6" and python_full_version < "3.0.0" or python_full_version >= "3.5.0" and python_version >= "3.6"
<<<<<<< HEAD
jmespath==0.10.0; python_version >= "3.6" and python_full_version < "3.0.0" or python_full_version >= "3.3.0" and python_version >= "3.6"
=======
>>>>>>> b915bb81
joblib==1.0.0; python_version >= "3.6"
jsonschema==3.2.0; python_version >= "3.6"
jupyter-client==6.1.7; python_version >= "3.6"
jupyter-core==4.7.0; python_version >= "3.6" and python_full_version < "3.0.0" or python_full_version >= "3.5.0" and python_version >= "3.6"
keyring==21.5.0; python_version >= "3.6"
kiwisolver==1.3.1; python_version >= "3.6"
lazy-object-proxy==1.4.3; python_version >= "3.5" and python_full_version < "3.0.0" or python_full_version >= "3.4.0" and python_version >= "3.5"
lxml==4.6.2; python_version >= "2.7" and python_full_version < "3.0.0" or python_full_version >= "3.5.0"
markupsafe==1.1.1; python_version >= "3.6" and python_full_version < "3.0.0" or python_full_version >= "3.5.0" and python_version >= "3.6"
matplotlib==3.3.3; python_version >= "3.6"
mccabe==0.6.1; python_version >= "3.5"
mistune==0.8.4; python_version >= "3.6" and python_full_version < "3.0.0" or python_full_version >= "3.5.0" and python_version >= "3.6"
nbconvert==5.6.1; python_version >= "3.6" and python_full_version < "3.0.0" or python_full_version >= "3.5.0" and python_version >= "3.6"
nbformat==5.0.8; python_version >= "3.6" and python_full_version < "3.0.0" or python_full_version >= "3.5.0" and python_version >= "3.6"
networkx==2.5; python_version >= "3.6"
notebook==6.1.5; python_version >= "3.6"
numpy==1.19.4; python_version >= "3.6"
packaging==20.8; (python_version >= "2.7" and python_full_version < "3.0.0") or (python_full_version >= "3.4.0")
pandas==1.1.5; python_full_version >= "3.6.1"
pandocfilters==1.4.3; python_version >= "3.6" and python_full_version < "3.0.0" or python_full_version >= "3.5.0" and python_version >= "3.6"
parso==0.7.1; python_version >= "3.6" and python_full_version < "3.0.0" or python_full_version >= "3.5.0" and python_version >= "3.6"
pexpect==4.8.0; sys_platform != "win32" and python_version >= "3.6"
pickleshare==0.7.5; python_version >= "3.6"
pillow==8.0.1; python_version >= "3.6"
pluggy==0.13.1; python_version >= "3.6" and python_full_version < "3.0.0" or python_full_version >= "3.4.0" and python_version >= "3.6"
premailer==3.7.0
prometheus-client==0.9.0; python_version >= "3.6"
prompt-toolkit==3.0.8; python_full_version >= "3.6.1" and python_version >= "3.6"
protobuf==3.14.0; python_version >= "3.6"
psutil==5.8.0; (python_version >= "2.6" and python_full_version < "3.0.0") or (python_full_version >= "3.4.0")
ptyprocess==0.6.0; sys_platform != "win32" and python_version >= "3.6" and os_name != "nt"
py==1.10.0; python_version >= "3.6" and python_full_version < "3.0.0" and implementation_name === "pypy" or python_full_version >= "3.4.0" and python_version >= "3.6" and implementation_name === "pypy"
pyarrow==2.0.0; python_version < "3.9" and python_version >= "3.6"
pycparser==2.20; python_version >= "3.6" and python_full_version < "3.0.0" and sys_platform == "linux" or sys_platform == "linux" and python_version >= "3.6" and python_full_version >= "3.6.0"
pydeck==0.5.0; python_version >= "3.6"
pydicom==2.1.2; python_full_version >= "3.6.1"
pygments==2.7.3; python_version >= "3.6" and python_full_version < "3.0.0" or python_full_version >= "3.5.0" and python_version >= "3.6"
pylibjpeg-libjpeg==1.1.0; python_version >= "3.6"
pylinac==2.3.2
pylint==2.6.0; python_version >= "3.5"
pymssql==2.1.5
pynetdicom==1.5.4
pyparsing==2.4.7; python_version >= "3.6" and python_full_version < "3.0.0" or python_full_version >= "3.4.0" and python_version >= "3.6"
pyrsistent==0.17.3; python_version >= "3.6"
pytest-pylint==0.18.0; python_version >= "3.5"
pytest-rerunfailures==9.1.1; python_version >= "3.5"
pytest-sugar==0.9.4
pytest==6.2.1; python_version >= "3.6"
python-dateutil==2.8.1; (python_version >= "2.7" and python_full_version < "3.0.0") or (python_full_version >= "3.3.0")
pytz==2020.4; python_full_version >= "3.6.1" and python_version >= "3.6"
pywavelets==1.1.1; python_version >= "3.6"
pywin32-ctypes==0.2.0; sys_platform == "win32" and python_version >= "3.6"
pywin32==300; sys_platform == "win32" and python_version >= "3.6"
pywinpty==0.5.7; os_name == "nt" and python_version >= "3.6"
pyyaml==5.3.1; (python_version >= "2.7" and python_full_version < "3.0.0") or (python_full_version >= "3.5.0")
pyzmq==20.0.0; python_version >= "3.6"
reportlab==3.5.56
requests==2.25.1; (python_version >= "2.7" and python_full_version < "3.0.0") or (python_full_version >= "3.5.0")
<<<<<<< HEAD
s3transfer==0.3.3; python_version >= "3.6"
=======
>>>>>>> b915bb81
scikit-image==0.17.2; python_version >= "3.6"
scikit-learn==0.23.2; python_version >= "3.6"
scipy==1.5.4; python_version >= "3.6"
secretstorage==3.3.0; sys_platform == "linux" and python_version >= "3.6"
send2trash==1.5.0; python_version >= "3.6"
shapely==1.7.1
six==1.15.0; python_version >= "3.6" and python_full_version < "3.0.0" and sys_platform == "linux" or python_full_version >= "3.6.0" and python_version >= "3.6" and sys_platform == "linux"
smmap==3.0.4; python_version >= "3.6" and python_full_version < "3.0.0" or python_full_version >= "3.4.0" and python_version >= "3.6"
sortedcontainers==2.3.0; python_version >= "3.6"
streamlit==0.73.0; python_version >= "3.6"
termcolor==1.1.0
terminado==0.9.1; python_version >= "3.6"
testpath==0.4.4; python_version >= "3.6" and python_full_version < "3.0.0" or python_full_version >= "3.5.0" and python_version >= "3.6"
threadpoolctl==2.1.0; python_version >= "3.6"
tifffile==2020.9.3; python_version >= "3.6"
timeago==1.0.15
toml==0.10.2; python_version >= "3.6" and python_full_version < "3.0.0" or python_full_version >= "3.3.0" and python_version >= "3.6"
toolz==0.11.1; python_version >= "3.6"
tornado==6.1; python_version >= "3.6"
tqdm==4.54.1; (python_version >= "2.7" and python_full_version < "3.0.0") or (python_full_version >= "3.4.0")
traitlets==4.3.3; python_version >= "3.6" and python_full_version < "3.0.0" or python_full_version >= "3.5.0" and python_version >= "3.6"
typed-ast==1.4.1; implementation_name == "cpython" and python_version < "3.8" and python_version >= "3.5"
typing-extensions==3.7.4.3; python_version < "3.8" and python_version >= "3.6"
tzlocal==2.1; python_version >= "3.6"
urllib3==1.26.2; python_version >= "3.6" and python_full_version < "3.0.0" or python_full_version >= "3.5.0" and python_version < "4" and python_version >= "3.6"
validators==0.18.2; python_version >= "3.6"
watchdog==1.0.2; python_version >= "3.6"
wcwidth==0.2.5; python_full_version >= "3.6.1" and python_version >= "3.6"
webencodings==0.5.1; python_version >= "3.6" and python_full_version < "3.0.0" or python_full_version >= "3.5.0" and python_version >= "3.6"
widgetsnbextension==3.5.1; python_version >= "3.6"
wrapt==1.12.1; python_version >= "3.5"
xlsxwriter==1.3.7
xmltodict==0.12.0; (python_version >= "2.7" and python_full_version < "3.0.0") or (python_full_version >= "3.4.0")
yagmail==0.14.245
zipp==3.4.0; python_version < "3.8" and python_version >= "3.6"<|MERGE_RESOLUTION|>--- conflicted
+++ resolved
@@ -10,11 +10,6 @@
 base58==2.0.1; python_version >= "3.6"
 bleach==3.2.1; python_version >= "3.6" and python_full_version < "3.0.0" or python_full_version >= "3.5.0" and python_version >= "3.6"
 blinker==1.4; python_version >= "3.6"
-<<<<<<< HEAD
-boto3==1.16.41; python_version >= "3.6"
-botocore==1.19.41; python_version >= "3.6"
-=======
->>>>>>> b915bb81
 cachetools==4.2.0; python_version >= "3.6" and python_version < "4.0"
 certifi==2020.12.5; python_version >= "3.6" and python_full_version < "3.0.0" or python_full_version >= "3.5.0" and python_version >= "3.6"
 cffi==1.14.4; python_version >= "3.6" and python_full_version < "3.0.0" and sys_platform == "linux" and implementation_name === "pypy" or sys_platform == "linux" and python_version >= "3.6" and python_full_version >= "3.6.0" and implementation_name === "pypy"
@@ -45,10 +40,6 @@
 jedi==0.17.2; python_version >= "3.6" and python_full_version < "3.0.0" or python_full_version >= "3.5.0" and python_version >= "3.6"
 jeepney==0.6.0; sys_platform == "linux" and python_version >= "3.6"
 jinja2==2.11.2; python_version >= "3.6" and python_full_version < "3.0.0" or python_full_version >= "3.5.0" and python_version >= "3.6"
-<<<<<<< HEAD
-jmespath==0.10.0; python_version >= "3.6" and python_full_version < "3.0.0" or python_full_version >= "3.3.0" and python_version >= "3.6"
-=======
->>>>>>> b915bb81
 joblib==1.0.0; python_version >= "3.6"
 jsonschema==3.2.0; python_version >= "3.6"
 jupyter-client==6.1.7; python_version >= "3.6"
@@ -107,10 +98,6 @@
 pyzmq==20.0.0; python_version >= "3.6"
 reportlab==3.5.56
 requests==2.25.1; (python_version >= "2.7" and python_full_version < "3.0.0") or (python_full_version >= "3.5.0")
-<<<<<<< HEAD
-s3transfer==0.3.3; python_version >= "3.6"
-=======
->>>>>>> b915bb81
 scikit-image==0.17.2; python_version >= "3.6"
 scikit-learn==0.23.2; python_version >= "3.6"
 scipy==1.5.4; python_version >= "3.6"
@@ -120,7 +107,7 @@
 six==1.15.0; python_version >= "3.6" and python_full_version < "3.0.0" and sys_platform == "linux" or python_full_version >= "3.6.0" and python_version >= "3.6" and sys_platform == "linux"
 smmap==3.0.4; python_version >= "3.6" and python_full_version < "3.0.0" or python_full_version >= "3.4.0" and python_version >= "3.6"
 sortedcontainers==2.3.0; python_version >= "3.6"
-streamlit==0.73.0; python_version >= "3.6"
+streamlit==0.73.1; python_version >= "3.6"
 termcolor==1.1.0
 terminado==0.9.1; python_version >= "3.6"
 testpath==0.4.4; python_version >= "3.6" and python_full_version < "3.0.0" or python_full_version >= "3.5.0" and python_version >= "3.6"
