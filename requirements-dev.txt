alabaster==0.7.12; python_version >= "3.6"
altair-data-server==0.4.1; python_version >= "3.6"
altair-saver==0.5.0; python_version >= "3.6"
altair-viewer==0.3.0; python_version >= "3.6"
altair==4.1.0; python_version >= "3.6"
appdirs==1.4.4; python_version >= "3.6" and python_full_version < "3.0.0" or python_full_version >= "3.4.0" and python_version >= "3.6"
appnope==0.1.2; platform_system == "Darwin" and python_version >= "3.6" and sys_platform == "darwin"
argon2-cffi==20.1.0; python_version >= "3.6"
argue==0.3.1
astor==0.8.1; python_version >= "3.6" and python_full_version < "3.0.0" or python_full_version >= "3.4.0" and python_version >= "3.6"
astroid==2.4.2; python_version >= "3.5"
async-generator==1.10; python_version >= "3.6"
atomicwrites==1.4.0; python_version >= "3.5" and python_full_version < "3.0.0" and sys_platform == "win32" or sys_platform == "win32" and python_version >= "3.5" and python_full_version >= "3.4.0"
attrs==20.3.0; (python_version >= "2.7" and python_full_version < "3.0.0") or (python_full_version >= "3.4.0")
babel==2.9.0; python_version >= "3.6" and python_full_version < "3.0.0" or python_full_version >= "3.4.0" and python_version >= "3.6"
backcall==0.2.0; python_version >= "3.6"
base58==2.0.1; python_version >= "3.6"
beautifulsoup4==4.9.3; python_version >= "3.6"
black==19.10b0; python_version >= "3.6"
bleach==3.2.1; python_version >= "3.6" and python_full_version < "3.0.0" or python_full_version >= "3.5.0" and python_version >= "3.6"
blinker==1.4; python_version >= "3.6"
boto3==1.16.27; python_version >= "3.6"
botocore==1.19.27; python_version >= "3.6"
cachetools==4.1.1; python_version >= "3.6" and python_version < "4.0"
certifi==2020.11.8; python_version >= "3.6" and python_full_version < "3.0.0" or python_full_version >= "3.5.0" and python_version >= "3.6"
cffi==1.14.4; python_version >= "3.6" and python_full_version < "3.0.0" and sys_platform == "linux" and implementation_name === "pypy" or sys_platform == "linux" and python_version >= "3.6" and python_full_version >= "3.5.0" and implementation_name === "pypy"
cfgv==3.0.0; python_version >= "3.6"
chardet==3.0.4; python_version >= "3.6" and python_full_version < "3.0.0" or python_full_version >= "3.5.0" and python_version >= "3.6"
click==7.1.2; python_version >= "3.6" and python_full_version < "3.0.0" or python_full_version >= "3.5.0" and python_version >= "3.6"
colorama==0.4.4; python_version >= "3.6" and python_full_version < "3.0.0" and sys_platform == "win32" or sys_platform == "win32" and python_version >= "3.6" and python_full_version >= "3.5.0"
cryptography==3.2.1; python_version >= "3.6" and python_full_version < "3.0.0" and sys_platform == "linux" or sys_platform == "linux" and python_version >= "3.6" and python_full_version >= "3.5.0"
cssselect==1.1.0; python_version >= "2.7" and python_full_version < "3.0.0" or python_full_version >= "3.4.0"
cssutils==1.0.2
cycler==0.10.0; python_version >= "3.6"
dataclasses==0.8; python_version >= "3.6" and python_version < "3.7"
dbfread==2.0.7
decorator==4.4.2; python_version >= "3.6" and python_full_version < "3.0.0" or python_full_version >= "3.2.0" and python_version >= "3.6"
defusedxml==0.6.0; python_version >= "3.6" and python_full_version < "3.0.0" or python_full_version >= "3.5.0" and python_version >= "3.6"
distlib==0.3.1; python_version >= "3.6" and python_full_version < "3.0.0" or python_full_version >= "3.4.0" and python_version >= "3.6"
doc8==0.8.1
docutils==0.16; python_version >= "3.6" and python_full_version < "3.0.0" or python_full_version >= "3.5.0" and python_version >= "3.6"
entrypoints==0.3; python_version >= "3.6" and python_full_version < "3.0.0" or python_full_version >= "3.5.0" and python_version >= "3.6"
enum-compat==0.0.3; python_version >= "3.6"
filelock==3.0.12; python_version >= "3.6" and python_full_version < "3.0.0" or python_full_version >= "3.4.0" and python_version >= "3.6"
gitdb==4.0.5; python_version >= "3.6"
gitpython==3.1.11; python_version >= "3.6"
hypothesis==5.41.4; python_version >= "3.6"
identify==1.5.10; python_version >= "3.6" and python_full_version < "3.0.0" or python_full_version >= "3.4.0" and python_version >= "3.6"
idna==2.10; python_version >= "3.6" and python_full_version < "3.0.0" or python_full_version >= "3.5.0" and python_version >= "3.6"
imageio==2.9.0; python_version >= "3.5"
imagesize==1.2.0; python_version >= "3.6" and python_full_version < "3.0.0" or python_full_version >= "3.4.0" and python_version >= "3.6"
importlib-metadata==3.1.0; python_version < "3.8" and python_version >= "3.6" and (python_version >= "3.6" and python_full_version < "3.0.0" and python_version < "3.8" or python_full_version >= "3.4.0" and python_version >= "3.6" and python_version < "3.8")
importlib-resources==3.0.0; python_version >= "3.6" and python_full_version < "3.0.0" and python_version < "3.7" or python_version < "3.7" and python_version >= "3.6" and python_full_version >= "3.5.0"
iniconfig==1.1.1; python_version >= "3.5"
ipykernel==5.3.4; python_version >= "3.6"
ipython-genutils==0.2.0; python_version >= "3.6"
ipython==7.16.1; python_version >= "3.6"
ipywidgets==7.5.1; python_version >= "3.6"
isort==5.6.4; python_version >= "3.6" and python_version < "4.0"
jedi==0.17.2; python_version >= "3.6" and python_full_version < "3.0.0" or python_full_version >= "3.5.0" and python_version >= "3.6"
jeepney==0.6.0; sys_platform == "linux" and python_version >= "3.6"
jinja2==2.11.2; python_version >= "3.6" and python_full_version < "3.0.0" or python_full_version >= "3.5.0" and python_version >= "3.6"
jmespath==0.10.0; python_version >= "3.6" and python_full_version < "3.0.0" or python_full_version >= "3.3.0" and python_version >= "3.6"
joblib==0.17.0; python_version >= "3.6"
jsonschema==3.2.0; python_version >= "3.6"
jupyter-book==0.8.3; python_version >= "3.6"
jupyter-cache==0.4.1; python_version >= "3.6"
jupyter-client==6.1.7; python_version >= "3.6"
jupyter-core==4.7.0; python_version >= "3.6" and python_full_version < "3.0.0" or python_full_version >= "3.5.0" and python_version >= "3.6"
jupyter-sphinx==0.3.2; python_version >= "3.6"
keyring==21.5.0; python_version >= "3.6"
kiwisolver==1.3.1; python_version >= "3.6"
latexcodec==2.0.1; python_version >= "3.6" and python_full_version < "3.0.0" or python_full_version >= "3.4.0" and python_version >= "3.6"
lazy-object-proxy==1.4.3; python_version >= "3.5" and python_full_version < "3.0.0" or python_full_version >= "3.4.0" and python_version >= "3.5"
lxml==4.6.2; python_version >= "2.7" and python_full_version < "3.0.0" or python_full_version >= "3.5.0"
markdown-it-py==0.5.6; python_version >= "3.6" and python_version < "4.0"
markupsafe==1.1.1; python_version >= "3.6" and python_full_version < "3.0.0" or python_full_version >= "3.5.0" and python_version >= "3.6"
matplotlib==3.3.3; python_version >= "3.6"
mccabe==0.6.1; python_version >= "3.5"
mistune==0.8.4; python_version >= "3.6" and python_full_version < "3.0.0" or python_full_version >= "3.5.0" and python_version >= "3.6"
mypy-extensions==0.4.3; python_version >= "3.5"
mypy==0.790; python_version >= "3.5"
myst-nb==0.10.1; python_version >= "3.6"
myst-parser==0.12.10; python_version >= "3.6"
nbclient==0.5.1; python_version >= "3.6"
nbconvert==5.6.1; python_version >= "3.6" and python_full_version < "3.0.0" or python_full_version >= "3.5.0" and python_version >= "3.6"
nbdime==2.1.0; python_version >= "3.6"
nbformat==5.0.8; python_version >= "3.6" and python_full_version < "3.0.0" or python_full_version >= "3.5.0" and python_version >= "3.6"
nest-asyncio==1.4.3; python_version >= "3.6"
networkx==2.5; python_version >= "3.6"
nodeenv==1.5.0; python_version >= "3.6"
notebook==6.1.5; python_version >= "3.6"
numpy==1.18.5; python_version >= "3.5"
oset==0.1.3; python_version >= "3.6"
packaging==20.7; (python_version >= "2.7" and python_full_version < "3.0.0") or (python_full_version >= "3.4.0")
pandas==0.25.3; python_full_version >= "3.5.3"
pandocfilters==1.4.3; python_version >= "3.6" and python_full_version < "3.0.0" or python_full_version >= "3.5.0" and python_version >= "3.6"
parso==0.7.1; python_version >= "3.6" and python_full_version < "3.0.0" or python_full_version >= "3.5.0" and python_version >= "3.6"
pathspec==0.8.1; python_version >= "3.6" and python_full_version < "3.0.0" or python_full_version >= "3.5.0" and python_version >= "3.6"
pathtools==0.1.2; python_version >= "3.6"
pbr==5.5.1; python_version >= "3.6"
pexpect==4.8.0; sys_platform != "win32" and python_version >= "3.6"
pickleshare==0.7.5; python_version >= "3.6"
pillow==8.0.1; python_version >= "3.6"
pluggy==0.13.1; python_version >= "3.5" and python_full_version < "3.0.0" or python_full_version >= "3.4.0" and python_version >= "3.5"
pockets==0.9.1
portpicker==1.3.1; python_version >= "3.6"
pre-commit==2.1.1; python_version >= "3.6"
premailer==3.7.0
prometheus-client==0.9.0; python_version >= "3.6"
prompt-toolkit==3.0.3; python_version >= "3.6"
protobuf==3.14.0; python_version >= "3.6"
psutil==5.7.3; (python_version >= "2.6" and python_full_version < "3.0.0") or (python_full_version >= "3.4.0")
ptyprocess==0.6.0; sys_platform != "win32" and python_version >= "3.6" and os_name != "nt"
py==1.9.0; python_version >= "3.6" and python_full_version < "3.0.0" and implementation_name === "pypy" or python_full_version >= "3.4.0" and python_version >= "3.6" and implementation_name === "pypy"
pyarrow==2.0.0; python_version >= "3.6"
pybtex-docutils==0.2.2; python_version >= "3.6" and python_full_version < "3.0.0" or python_full_version >= "3.4.0" and python_version >= "3.6"
pybtex==0.23.0; python_version >= "3.6" and python_full_version < "3.0.0" or python_full_version >= "3.4.0" and python_version >= "3.6"
pycparser==2.20; python_version >= "3.6" and python_full_version < "3.0.0" and sys_platform == "linux" or sys_platform == "linux" and python_version >= "3.6" and python_full_version >= "3.5.0"
pydata-sphinx-theme==0.4.1; python_version >= "3.6"
pydeck==0.5.0; python_version >= "3.6"
pydicom==2.1.1; python_version >= "3.6"
pygments==2.7.2; python_version >= "3.6" and python_full_version < "3.0.0" or python_full_version >= "3.5.0" and python_version >= "3.6"
pylibjpeg-libjpeg==1.1.0; python_version >= "3.6"
pylinac==2.3.2
pylint==2.6.0; python_version >= "3.5"
pymssql==2.1.5
pynetdicom==1.5.3
pyparsing==2.4.7; python_version >= "3.6" and python_full_version < "3.0.0" or python_full_version >= "3.4.0" and python_version >= "3.6"
pyrsistent==0.17.3; python_version >= "3.6"
pytest-pylint==0.18.0; python_version >= "3.5"
pytest-sugar==0.9.4
pytest==6.1.2; python_version >= "3.5"
python-dateutil==2.8.1; (python_version >= "2.7" and python_full_version < "3.0.0") or (python_full_version >= "3.3.0")
pytz==2020.4; python_full_version >= "3.5.3" and python_version >= "3.6" and (python_version >= "3.6" and python_full_version < "3.0.0" or python_full_version >= "3.4.0" and python_version >= "3.6")
pywavelets==1.1.1; python_version >= "3.6"
pywin32-ctypes==0.2.0; sys_platform == "win32" and python_version >= "3.6"
pywin32==300; python_version >= "3.6" and python_full_version < "3.0.0" and sys_platform == "win32" or python_full_version >= "3.5.0" and python_version >= "3.6" and sys_platform == "win32"
pywinpty==0.5.7; os_name == "nt" and python_version >= "3.6"
pyyaml==5.3.1; (python_version >= "2.7" and python_full_version < "3.0.0") or (python_full_version >= "3.5.0")
pyzmq==20.0.0; python_version >= "3.6"
readme-renderer==28.0
regex==2020.11.13; python_version >= "3.6"
reportlab==3.5.55
requests==2.25.0; (python_version >= "2.7" and python_full_version < "3.0.0") or (python_full_version >= "3.5.0")
restructuredtext-lint==1.3.2
rope==0.18.0
s3transfer==0.3.3; python_version >= "3.6"
scikit-image==0.17.2; python_version >= "3.6"
scikit-learn==0.23.2; python_version >= "3.6"
scipy==1.5.4; python_version >= "3.6"
<<<<<<< HEAD
secretstorage==3.2.0; sys_platform == "linux" and python_version >= "3.6"
selenium==3.141.0; python_version >= "3.6"
=======
secretstorage==3.3.0; sys_platform == "linux" and python_version >= "3.6"
>>>>>>> 1cdf82d5
send2trash==1.5.0; python_version >= "3.6"
shapely==1.7.1
six==1.15.0; python_version >= "3.6" and python_full_version < "3.0.0" and sys_platform == "linux" or python_full_version >= "3.5.0" and python_version >= "3.6" and sys_platform == "linux"
smmap==3.0.4; python_version >= "3.6" and python_full_version < "3.0.0" or python_full_version >= "3.4.0" and python_version >= "3.6"
snowballstemmer==2.0.0; python_version >= "3.6"
sortedcontainers==2.3.0; python_version >= "3.6"
soupsieve==2.0.1; python_version >= "3.6"
sphinx-argparse==0.2.5
sphinx-book-theme==0.0.39; python_version >= "3.6"
sphinx-comments==0.0.3; python_version >= "3.6"
sphinx-copybutton==0.3.1; python_version >= "3.6"
sphinx-panels==0.5.2; python_version >= "3.6"
sphinx-thebe==0.0.8; python_version >= "3.6"
sphinx-togglebutton==0.2.3; python_version >= "3.6"
sphinx==3.3.1; python_version >= "3.6"
sphinxcontrib-applehelp==1.0.2; python_version >= "3.6"
sphinxcontrib-bibtex==1.0.0; python_version >= "3.6"
sphinxcontrib-devhelp==1.0.2; python_version >= "3.6"
sphinxcontrib-htmlhelp==1.0.3; python_version >= "3.6"
sphinxcontrib-jsmath==1.0.1; python_version >= "3.6"
sphinxcontrib-napoleon==0.7
sphinxcontrib-qthelp==1.0.3; python_version >= "3.6"
sphinxcontrib-serializinghtml==1.1.4; python_version >= "3.6"
sqlalchemy==1.3.20; python_version >= "3.6" and python_full_version < "3.0.0" or python_full_version >= "3.4.0" and python_version >= "3.6"
stevedore==3.3.0; python_version >= "3.6"
streamlit==0.70.0; python_version >= "3.6"
termcolor==1.1.0
terminado==0.9.1; python_version >= "3.6"
testpath==0.4.4; python_version >= "3.6" and python_full_version < "3.0.0" or python_full_version >= "3.5.0" and python_version >= "3.6"
threadpoolctl==2.1.0; python_version >= "3.6"
tifffile==2020.9.3; python_version >= "3.6"
timeago==1.0.14
toml==0.10.2; python_version >= "3.6" and python_full_version < "3.0.0" or python_full_version >= "3.3.0" and python_version >= "3.6"
tomlkit==0.7.0; (python_version >= "2.7" and python_full_version < "3.0.0") or (python_full_version >= "3.5.0")
toolz==0.11.1; python_version >= "3.6"
tornado==6.1; python_version >= "3.6"
tqdm==4.54.0; (python_version >= "2.7" and python_full_version < "3.0.0") or (python_full_version >= "3.4.0")
traitlets==4.3.3; python_version >= "3.6" and python_full_version < "3.0.0" or python_full_version >= "3.5.0" and python_version >= "3.6"
typed-ast==1.4.1; implementation_name == "cpython" and python_version < "3.8" and python_version >= "3.6"
typing-extensions==3.7.4.3; python_version >= "3.5"
tzlocal==2.1; python_version >= "3.6"
urllib3==1.26.2; python_version >= "3.6" and python_full_version < "3.0.0" or python_full_version >= "3.5.0" and python_version < "4" and python_version >= "3.6"
validators==0.18.1; python_version >= "3.6"
virtualenv==20.2.1; python_version >= "3.6" and python_full_version < "3.0.0" or python_full_version >= "3.4.0" and python_version >= "3.6"
watchdog==0.10.4
wcwidth==0.2.5; python_version >= "3.6"
webencodings==0.5.1; python_version >= "2.7" and python_full_version < "3.0.0" or python_full_version >= "3.5.0"
widgetsnbextension==3.5.1; python_version >= "3.6"
wrapt==1.12.1; python_version >= "3.5"
xmltodict==0.12.0; (python_version >= "2.7" and python_full_version < "3.0.0") or (python_full_version >= "3.4.0")
yagmail==0.14.245
zipp==3.4.0; python_version < "3.8" and python_version >= "3.6" and (python_version >= "3.6" and python_full_version < "3.0.0" and python_version < "3.7" or python_version < "3.7" and python_version >= "3.6" and python_full_version >= "3.5.0")
-e .[dev]<|MERGE_RESOLUTION|>--- conflicted
+++ resolved
@@ -149,12 +149,8 @@
 scikit-image==0.17.2; python_version >= "3.6"
 scikit-learn==0.23.2; python_version >= "3.6"
 scipy==1.5.4; python_version >= "3.6"
-<<<<<<< HEAD
 secretstorage==3.2.0; sys_platform == "linux" and python_version >= "3.6"
 selenium==3.141.0; python_version >= "3.6"
-=======
-secretstorage==3.3.0; sys_platform == "linux" and python_version >= "3.6"
->>>>>>> 1cdf82d5
 send2trash==1.5.0; python_version >= "3.6"
 shapely==1.7.1
 six==1.15.0; python_version >= "3.6" and python_full_version < "3.0.0" and sys_platform == "linux" or python_full_version >= "3.5.0" and python_version >= "3.6" and sys_platform == "linux"
